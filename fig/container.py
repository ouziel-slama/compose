from __future__ import unicode_literals
from __future__ import absolute_import

import six


class Container(object):
    """
    Represents a Docker container, constructed from the output of
    GET /containers/:id:/json.
    """
    def __init__(self, client, dictionary, has_been_inspected=False):
        self.client = client
        self.dictionary = dictionary
        self.has_been_inspected = has_been_inspected

    @classmethod
    def from_ps(cls, client, dictionary, **kwargs):
        """
        Construct a container object from the output of GET /containers/json.
        """
        new_dictionary = {
            'Id': dictionary['Id'],
            'Image': dictionary['Image'],
        }
        for name in dictionary.get('Names', []):
            if len(name.split('/')) == 2:
                new_dictionary['Name'] = name
        return cls(client, new_dictionary, **kwargs)

    @classmethod
    def from_id(cls, client, id):
        return cls(client, client.inspect_container(id))

    @classmethod
    def create(cls, client, **options):
        response = client.create_container(**options)
        return cls.from_id(client, response['Id'])

    @property
    def id(self):
        return self.dictionary['Id']

    @property
    def image(self):
        return self.dictionary['Image']

    @property
    def short_id(self):
        return self.id[:10]

    @property
    def name(self):
        return self.dictionary['Name'][1:]

    @property
    def name_without_project(self):
        return '_'.join(self.dictionary['Name'].split('_')[1:])

    @property
    def number(self):
        try:
            return int(self.name.split('_')[-1])
        except ValueError:
            return None

    @property
    def ports(self):
        self.inspect_if_not_inspected()
        return self.get('NetworkSettings.Ports') or {}

    @property
    def human_readable_ports(self):
        def format_port(private, public):
            if not public:
                return private
            return '{HostIp}:{HostPort}->{private}'.format(
                private=private, **public[0])

        return ', '.join(format_port(*item)
                         for item in sorted(six.iteritems(self.ports)))

    @property
    def human_readable_state(self):
        if self.is_running:
            return 'Ghost' if self.get('State.Ghost') else 'Up'
        else:
            return 'Exit %s' % self.get('State.ExitCode')

    @property
    def human_readable_command(self):
<<<<<<< HEAD
        return ' '.join(self.get('Config.Cmd') or '')
=======
        entrypoint = self.get('Config.Entrypoint') or []
        cmd = self.get('Config.Cmd') or []
        return ' '.join(entrypoint + cmd)
>>>>>>> bf1c1b4c

    @property
    def environment(self):
        return dict(var.split("=", 1) for var in self.get('Config.Env') or [])

    @property
    def is_running(self):
        return self.get('State.Running')

    def get(self, key):
        """Return a value from the container or None if the value is not set.

        :param key: a string using dotted notation for nested dictionary
                    lookups
        """
        self.inspect_if_not_inspected()

        def get_value(dictionary, key):
            return (dictionary or {}).get(key)

        return reduce(get_value, key.split('.'), self.dictionary)

    def get_local_port(self, port, protocol='tcp'):
        port = self.ports.get("%s/%s" % (port, protocol))
        return "{HostIp}:{HostPort}".format(**port[0]) if port else None

    def start(self, **options):
        return self.client.start(self.id, **options)

    def stop(self, **options):
        return self.client.stop(self.id, **options)

    def kill(self):
        return self.client.kill(self.id)

    def restart(self):
        return self.client.restart(self.id)

    def remove(self, **options):
        return self.client.remove_container(self.id, **options)

    def inspect_if_not_inspected(self):
        if not self.has_been_inspected:
            self.inspect()

    def wait(self):
        return self.client.wait(self.id)

    def logs(self, *args, **kwargs):
        return self.client.logs(self.id, *args, **kwargs)

    def inspect(self):
        self.dictionary = self.client.inspect_container(self.id)
        self.has_been_inspected = True
        return self.dictionary

    def links(self):
        links = []
        for container in self.client.containers():
            for name in container['Names']:
                bits = name.split('/')
                if len(bits) > 2 and bits[1] == self.name:
                    links.append(bits[2])
        return links

    def attach(self, *args, **kwargs):
        return self.client.attach(self.id, *args, **kwargs)

    def attach_socket(self, **kwargs):
        return self.client.attach_socket(self.id, **kwargs)

    def __repr__(self):
        return '<Container: %s>' % self.name

    def __eq__(self, other):
        if type(self) != type(other):
            return False
        return self.id == other.id<|MERGE_RESOLUTION|>--- conflicted
+++ resolved
@@ -89,13 +89,9 @@
 
     @property
     def human_readable_command(self):
-<<<<<<< HEAD
-        return ' '.join(self.get('Config.Cmd') or '')
-=======
         entrypoint = self.get('Config.Entrypoint') or []
         cmd = self.get('Config.Cmd') or []
         return ' '.join(entrypoint + cmd)
->>>>>>> bf1c1b4c
 
     @property
     def environment(self):
