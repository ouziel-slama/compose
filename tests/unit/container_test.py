--- conflicted
+++ resolved
@@ -93,11 +93,7 @@
         })
         container = Container(None, self.container_dict, has_been_inspected=True)
 
-<<<<<<< HEAD
-        expected = "45453/tcp, 49197->45454/tcp"
-=======
         expected = "45453/tcp, 0.0.0.0:49197->45454/tcp"
->>>>>>> ee6bb9a2
         self.assertEqual(container.human_readable_ports, expected)
 
     def test_get_local_port(self):
@@ -106,10 +102,6 @@
         })
         container = Container(None, self.container_dict, has_been_inspected=True)
 
-<<<<<<< HEAD
-        self.assertEqual(container.get_local_port(45454, protocol='tcp'), 49197)
-=======
         self.assertEqual(
             container.get_local_port(45454, protocol='tcp'),
-            '0.0.0.0:49197')
->>>>>>> ee6bb9a2
+            '0.0.0.0:49197')