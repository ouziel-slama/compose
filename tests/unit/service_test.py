--- conflicted
+++ resolved
@@ -3,13 +3,8 @@
 import mock
 from .. import unittest
 
-<<<<<<< HEAD
-import mock
 import docker
 
-=======
-from fig.packages import docker
->>>>>>> 84a6d906
 from fig import Service
 from fig.service import ConfigError, split_port
 
@@ -89,13 +84,8 @@
         service = Service('foo',
                 hostname='name.sub',
                 domainname='domain.tld',
-<<<<<<< HEAD
-            )
-        service.next_container_name = lambda x: 'foo'
-=======
                 client=self.mock_client)
         self.mock_client.containers.return_value = []
->>>>>>> 84a6d906
         opts = service._get_container_create_options({})
         self.assertEqual(opts['hostname'], 'name.sub', 'hostname')
         self.assertEqual(opts['domainname'], 'domain.tld', 'domainname')
