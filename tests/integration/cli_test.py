from __future__ import absolute_import
import sys

from mock import patch
from six import StringIO

from .testcases import DockerClientTestCase
from fig.cli.main import TopLevelCommand
from fig.service import split_tag


class CLITestCase(DockerClientTestCase):
    def setUp(self):
        super(CLITestCase, self).setUp()
        self.old_sys_exit = sys.exit
        sys.exit = lambda code=0: None
        self.command = TopLevelCommand()
        self.command.base_dir = 'tests/fixtures/simple-figfile'

    def tearDown(self):
        sys.exit = self.old_sys_exit
        self.project.kill()
        self.project.remove_stopped()

    @property
    def project(self):
        return self.command.get_project(self.command.get_config_path())

    @patch('sys.stdout', new_callable=StringIO)
    def test_ps(self, mock_stdout):
        self.project.get_service('simple').create_container()
        self.command.dispatch(['ps'], None)
        self.assertIn('simplefigfile_simple_1', mock_stdout.getvalue())

    @patch('sys.stdout', new_callable=StringIO)
    def test_ps_default_figfile(self, mock_stdout):
        self.command.base_dir = 'tests/fixtures/multiple-figfiles'
        self.command.dispatch(['up', '-d'], None)
        self.command.dispatch(['ps'], None)

        output = mock_stdout.getvalue()
        self.assertIn('multiplefigfiles_simple_1', output)
        self.assertIn('multiplefigfiles_another_1', output)
        self.assertNotIn('multiplefigfiles_yetanother_1', output)

    @patch('sys.stdout', new_callable=StringIO)
    def test_ps_alternate_figfile(self, mock_stdout):
        self.command.base_dir = 'tests/fixtures/multiple-figfiles'
        self.command.dispatch(['-f', 'fig2.yml', 'up', '-d'], None)
        self.command.dispatch(['-f', 'fig2.yml', 'ps'], None)

        output = mock_stdout.getvalue()
        self.assertNotIn('multiplefigfiles_simple_1', output)
        self.assertNotIn('multiplefigfiles_another_1', output)
        self.assertIn('multiplefigfiles_yetanother_1', output)

    @patch('fig.service.log')
    def test_pull(self, mock_logging):
        self.command.dispatch(['pull'], None)
        mock_logging.info.assert_any_call('Pulling simple (busybox:latest)...')
        mock_logging.info.assert_any_call('Pulling another (busybox:latest)...')

    @patch('sys.stdout', new_callable=StringIO)
    def test_build_no_cache(self, mock_stdout):
        self.command.base_dir = 'tests/fixtures/simple-dockerfile'
        self.command.dispatch(['build', 'simple'], None)

        mock_stdout.truncate(0)
        cache_indicator = 'Using cache'
        self.command.dispatch(['build', 'simple'], None)
        output = mock_stdout.getvalue()
        self.assertIn(cache_indicator, output)

        mock_stdout.truncate(0)
        self.command.dispatch(['build', '--no-cache', 'simple'], None)
        output = mock_stdout.getvalue()
        self.assertNotIn(cache_indicator, output)

    @patch('sys.stdout', new_callable=StringIO)
<<<<<<< HEAD
    def test_build_with_tags(self, mock_stdout):
=======
    def test_tag(self, mock_stdout):
>>>>>>> d6204457
        self.command.base_dir = 'tests/fixtures/tags-figfile'
        tags = self.project.get_service('simple').options['tags']

        try:
            self.command.dispatch(['build', 'simple'], None)
<<<<<<< HEAD
=======
            self.command.dispatch(['tag', 'simple'], None)
>>>>>>> d6204457
            for tag in tags:
                tag_name, _ = split_tag(tag)
                self.assertTrue(self.client.images(tag_name))
        finally:
            for tag in tags:
<<<<<<< HEAD
                self.client.remove_image(tag, force=True)
=======
                try:
                    self.client.remove_image(tag, force=True)
                except Exception:
                    pass
>>>>>>> d6204457

    def test_up(self):
        self.command.dispatch(['up', '-d'], None)
        service = self.project.get_service('simple')
        another = self.project.get_service('another')
        self.assertEqual(len(service.containers()), 1)
        self.assertEqual(len(another.containers()), 1)

    def test_up_with_links(self):
        self.command.base_dir = 'tests/fixtures/links-figfile'
        self.command.dispatch(['up', '-d', 'web'], None)
        web = self.project.get_service('web')
        db = self.project.get_service('db')
        console = self.project.get_service('console')
        self.assertEqual(len(web.containers()), 1)
        self.assertEqual(len(db.containers()), 1)
        self.assertEqual(len(console.containers()), 0)

    def test_up_with_no_deps(self):
        self.command.base_dir = 'tests/fixtures/links-figfile'
        self.command.dispatch(['up', '-d', '--no-deps', 'web'], None)
        web = self.project.get_service('web')
        db = self.project.get_service('db')
        console = self.project.get_service('console')
        self.assertEqual(len(web.containers()), 1)
        self.assertEqual(len(db.containers()), 0)
        self.assertEqual(len(console.containers()), 0)

    def test_up_with_recreate(self):
        self.command.dispatch(['up', '-d'], None)
        service = self.project.get_service('simple')
        self.assertEqual(len(service.containers()), 1)

        old_ids = [c.id for c in service.containers()]

        self.command.dispatch(['up', '-d'], None)
        self.assertEqual(len(service.containers()), 1)

        new_ids = [c.id for c in service.containers()]

        self.assertNotEqual(old_ids, new_ids)

    def test_up_with_keep_old(self):
        self.command.dispatch(['up', '-d'], None)
        service = self.project.get_service('simple')
        self.assertEqual(len(service.containers()), 1)

        old_ids = [c.id for c in service.containers()]

        self.command.dispatch(['up', '-d', '--no-recreate'], None)
        self.assertEqual(len(service.containers()), 1)

        new_ids = [c.id for c in service.containers()]

        self.assertEqual(old_ids, new_ids)

    @patch('dockerpty.start')
    def test_run_service_without_links(self, mock_stdout):
        self.command.base_dir = 'tests/fixtures/links-figfile'
        self.command.dispatch(['run', 'console', '/bin/true'], None)
        self.assertEqual(len(self.project.containers()), 0)

    @patch('dockerpty.start')
    def test_run_service_with_links(self, __):
        self.command.base_dir = 'tests/fixtures/links-figfile'
        self.command.dispatch(['run', 'web', '/bin/true'], None)
        db = self.project.get_service('db')
        console = self.project.get_service('console')
        self.assertEqual(len(db.containers()), 1)
        self.assertEqual(len(console.containers()), 0)

    @patch('dockerpty.start')
    def test_run_with_no_deps(self, __):
        self.command.base_dir = 'tests/fixtures/links-figfile'
        self.command.dispatch(['run', '--no-deps', 'web', '/bin/true'], None)
        db = self.project.get_service('db')
        self.assertEqual(len(db.containers()), 0)

    @patch('dockerpty.start')
    def test_run_does_not_recreate_linked_containers(self, __):
        self.command.base_dir = 'tests/fixtures/links-figfile'
        self.command.dispatch(['up', '-d', 'db'], None)
        db = self.project.get_service('db')
        self.assertEqual(len(db.containers()), 1)

        old_ids = [c.id for c in db.containers()]

        self.command.dispatch(['run', 'web', '/bin/true'], None)
        self.assertEqual(len(db.containers()), 1)

        new_ids = [c.id for c in db.containers()]

        self.assertEqual(old_ids, new_ids)

    @patch('dockerpty.start')
    def test_run_without_command(self, __):
        self.command.base_dir = 'tests/fixtures/commands-figfile'
        self.client.build('tests/fixtures/simple-dockerfile', tag='figtest_test')

        for c in self.project.containers(stopped=True, one_off=True):
            c.remove()

        self.command.dispatch(['run', 'implicit'], None)
        service = self.project.get_service('implicit')
        containers = service.containers(stopped=True, one_off=True)
        self.assertEqual(
            [c.human_readable_command for c in containers],
            [u'/bin/sh -c echo "success"'],
        )

        self.command.dispatch(['run', 'explicit'], None)
        service = self.project.get_service('explicit')
        containers = service.containers(stopped=True, one_off=True)
        self.assertEqual(
            [c.human_readable_command for c in containers],
            [u'/bin/true'],
        )

    def test_rm(self):
        service = self.project.get_service('simple')
        service.create_container()
        service.kill()
        self.assertEqual(len(service.containers(stopped=True)), 1)
        self.command.dispatch(['rm', '--force'], None)
        self.assertEqual(len(service.containers(stopped=True)), 0)

    def test_restart(self):
        service = self.project.get_service('simple')
        container = service.create_container()
        service.start_container(container)
        started_at = container.dictionary['State']['StartedAt']
        self.command.dispatch(['restart'], None)
        container.inspect()
        self.assertNotEqual(
            container.dictionary['State']['FinishedAt'],
            '0001-01-01T00:00:00Z',
        )
        self.assertNotEqual(
            container.dictionary['State']['StartedAt'],
            started_at,
        )

    def test_scale(self):
        project = self.project

        self.command.scale(project, {'SERVICE=NUM': ['simple=1']})
        self.assertEqual(len(project.get_service('simple').containers()), 1)

        self.command.scale(project, {'SERVICE=NUM': ['simple=3', 'another=2']})
        self.assertEqual(len(project.get_service('simple').containers()), 3)
        self.assertEqual(len(project.get_service('another').containers()), 2)

        self.command.scale(project, {'SERVICE=NUM': ['simple=1', 'another=1']})
        self.assertEqual(len(project.get_service('simple').containers()), 1)
        self.assertEqual(len(project.get_service('another').containers()), 1)

        self.command.scale(project, {'SERVICE=NUM': ['simple=1', 'another=1']})
        self.assertEqual(len(project.get_service('simple').containers()), 1)
        self.assertEqual(len(project.get_service('another').containers()), 1)

        self.command.scale(project, {'SERVICE=NUM': ['simple=0', 'another=0']})
        self.assertEqual(len(project.get_service('simple').containers()), 0)
        self.assertEqual(len(project.get_service('another').containers()), 0)

    def test_port(self):
        self.command.base_dir = 'tests/fixtures/ports-figfile'
        self.command.dispatch(['up', '-d'], None)
        container = self.project.get_service('simple').get_container()

        @patch('sys.stdout', new_callable=StringIO)
        def get_port(number, mock_stdout):
            self.command.dispatch(['port', 'simple', str(number)], None)
            return mock_stdout.getvalue().rstrip()

        self.assertEqual(get_port(3000), container.get_local_port(3000))
        self.assertEqual(get_port(3001), "0.0.0.0:9999")
        self.assertEqual(get_port(3002), "")<|MERGE_RESOLUTION|>--- conflicted
+++ resolved
@@ -77,33 +77,22 @@
         self.assertNotIn(cache_indicator, output)
 
     @patch('sys.stdout', new_callable=StringIO)
-<<<<<<< HEAD
-    def test_build_with_tags(self, mock_stdout):
-=======
     def test_tag(self, mock_stdout):
->>>>>>> d6204457
         self.command.base_dir = 'tests/fixtures/tags-figfile'
         tags = self.project.get_service('simple').options['tags']
 
         try:
             self.command.dispatch(['build', 'simple'], None)
-<<<<<<< HEAD
-=======
             self.command.dispatch(['tag', 'simple'], None)
->>>>>>> d6204457
             for tag in tags:
                 tag_name, _ = split_tag(tag)
                 self.assertTrue(self.client.images(tag_name))
         finally:
             for tag in tags:
-<<<<<<< HEAD
-                self.client.remove_image(tag, force=True)
-=======
                 try:
                     self.client.remove_image(tag, force=True)
                 except Exception:
                     pass
->>>>>>> d6204457
 
     def test_up(self):
         self.command.dispatch(['up', '-d'], None)
